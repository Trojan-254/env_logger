--- conflicted
+++ resolved
@@ -32,7 +32,6 @@
       with:
         toolchain: ${{ matrix.rust }}
     - uses: Swatinem/rust-cache@v2
-<<<<<<< HEAD
     - uses: taiki-e/install-action@cargo-hack
     - name: Build
       run: cargo test --no-run --workspace --all-features
@@ -40,13 +39,6 @@
       run: cargo hack test --workspace --feature-powerset
     - name: Run crate example
       run: cargo run --example default
-=======
-    - name: Default features
-      run: cargo test --workspace
-    - name: All features
-      run: cargo test --workspace --all-features
-    - name: No-default features
-      run: cargo test --workspace --no-default-features
   latest:
     name: "Check latest dependencies"
     runs-on: ubuntu-latest
@@ -60,10 +52,9 @@
     - uses: Swatinem/rust-cache@v2
     - name: Update dependencues
       run: cargo update
-    - name: Default features
-      run: cargo test --workspace --all-targets
-    - name: All features
-      run: cargo test --workspace --all-targets --all-features
-    - name: No-default features
-      run: cargo test --workspace --all-targets --no-default-features
->>>>>>> 52863872
+    - name: Build
+      run: cargo test --no-run --workspace --all-features
+    - name: Test
+      run: cargo hack test --workspace --feature-powerset
+    - name: Run crate example
+      run: cargo run --example default