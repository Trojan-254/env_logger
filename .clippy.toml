<<<<<<< HEAD
msrv = "1.71"  # MSRV
warn-on-all-wildcard-imports = true
=======
warn-on-all-wildcard-imports = true
allow-print-in-tests = true
allow-expect-in-tests = true
allow-unwrap-in-tests = true
allow-dbg-in-tests = true
>>>>>>> afd27559
disallowed-methods = [
    { path = "std::option::Option::map_or", reason = "prefer `map(..).unwrap_or(..)` for legibility" },
    { path = "std::option::Option::map_or_else", reason = "prefer `map(..).unwrap_or_else(..)` for legibility" },
    { path = "std::result::Result::map_or", reason = "prefer `map(..).unwrap_or(..)` for legibility" },
    { path = "std::result::Result::map_or_else", reason = "prefer `map(..).unwrap_or_else(..)` for legibility" },
    { path = "std::iter::Iterator::for_each", reason = "prefer `for` for side-effects" },
    { path = "std::iter::Iterator::try_for_each", reason = "prefer `for` for side-effects" },
]<|MERGE_RESOLUTION|>--- conflicted
+++ resolved
@@ -1,13 +1,8 @@
-<<<<<<< HEAD
-msrv = "1.71"  # MSRV
-warn-on-all-wildcard-imports = true
-=======
 warn-on-all-wildcard-imports = true
 allow-print-in-tests = true
 allow-expect-in-tests = true
 allow-unwrap-in-tests = true
 allow-dbg-in-tests = true
->>>>>>> afd27559
 disallowed-methods = [
     { path = "std::option::Option::map_or", reason = "prefer `map(..).unwrap_or(..)` for legibility" },
     { path = "std::option::Option::map_or_else", reason = "prefer `map(..).unwrap_or_else(..)` for legibility" },
